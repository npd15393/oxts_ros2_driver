--- conflicted
+++ resolved
@@ -52,15 +52,9 @@
   if(this->nrx->mInsNavMode == NAV_CONST::NAV_MODE::REAL_TIME)
   {
     std_msgs::msg::Header header;
-<<<<<<< HEAD
     header = RosNComWrapper::wrap_header(this->get_timestamp(), "oxts_link");
     auto msg    = RosNComWrapper::wrap_pose_ecef(this->nrx, header);
     pubPose_->publish(msg);
-=======
-    header = RosNComWrapper::wrap_header(this->get_timestamp(), "earth");
-    auto msg    = RosNComWrapper::wrap_ecef_pos(this->nrx, header);
-    pubEcefPos_->publish(msg);
->>>>>>> 1e1aff30
   }
 }
 
@@ -70,11 +64,7 @@
      && this->nrx->mIsImu2VehHeadingValid)
   {
     std_msgs::msg::Header header;
-<<<<<<< HEAD
     header = RosNComWrapper::wrap_header(this->get_timestamp(), "imu_link");
-=======
-    header = RosNComWrapper::wrap_header(this->get_timestamp(), "ins");
->>>>>>> 1e1aff30
     auto msg    = RosNComWrapper::wrap_imu(this->nrx, header);
     pubImu_->publish(msg);
  

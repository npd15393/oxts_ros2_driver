--- conflicted
+++ resolved
@@ -94,13 +94,10 @@
   double pub_time_reference_rate; 
   /*! Publishing rate for PointStamped message. */
   double pub_ecef_pos_rate;
-<<<<<<< HEAD
   /*! Publishing rate for PointStamped message. */
   double pub_nav_sat_ref_rate;
-=======
   /*! Publish Tf messages. */
   bool pub_tf_flag;
->>>>>>> b4f2558d
 
   std::chrono::duration<uint64_t,std::milli> ncomInterval;
   std::chrono::duration<uint64_t,std::milli> pubStringInterval;
@@ -229,11 +226,8 @@
     pub_velocity_rate       = this->declare_parameter("pub_velocity_rate", 1.0);
     pub_time_reference_rate = this->declare_parameter("pub_time_reference_rate", 1.0);
     pub_ecef_pos_rate       = this->declare_parameter("pub_ecef_pos_rate", 1.0);
-<<<<<<< HEAD
     pub_nav_sat_ref_rate    = this->declare_parameter("pub_nav_sat_ref_rate", 1.0);
-=======
     pub_tf_flag             = this->declare_parameter("pub_tf_flag", 1);
->>>>>>> b4f2558d
 
     ncomInterval             = std::chrono::milliseconds(int(1000.0 / ncom_rate));
     pubStringInterval        = std::chrono::milliseconds(int(1000.0 / pub_string_rate));
@@ -242,10 +236,7 @@
     pubVelocityInterval      = std::chrono::milliseconds(int(1000.0 / pub_velocity_rate));
     pubTimeReferenceInterval = std::chrono::milliseconds(int(1000.0 / pub_time_reference_rate));
     pubEcefPosInterval       = std::chrono::milliseconds(int(1000.0 / pub_ecef_pos_rate));
-<<<<<<< HEAD
     pubNavSatRefInterval     = std::chrono::milliseconds(int(1000.0 / pub_nav_sat_ref_rate));
-=======
->>>>>>> b4f2558d
 
     // Initialise publishers for each message - all are initialised, even if not
     // configured
@@ -290,16 +281,13 @@
                   pubTimeReferenceInterval, std::bind(&OxtsDriver::timer_time_reference_callback, this));
     timer_ecef_pos_   = this->create_wall_timer(
                   pubEcefPosInterval, std::bind(&OxtsDriver::timer_ecef_pos_callback, this));
-<<<<<<< HEAD
     timer_nav_sat_ref_   = this->create_wall_timer(
                   pubNavSatRefInterval, std::bind(&OxtsDriver::timer_nav_sat_ref_callback, this));
-=======
     if (pub_tf_flag)
     {
       timer_tf_   = this->create_wall_timer(
                   pubImuInterval, std::bind(&OxtsDriver::timer_tf_callback, this));
     } 
->>>>>>> b4f2558d
 
     nrx = NComCreateNComRxC();
 

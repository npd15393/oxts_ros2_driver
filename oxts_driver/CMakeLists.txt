cmake_minimum_required(VERSION 3.8)
project(oxts_driver VERSION 0.1.0)

# Default to C++14
if(NOT CMAKE_CXX_STANDARD)
  set(CMAKE_CXX_STANDARD 14)
endif()

if(CMAKE_COMPILER_IS_GNUCXX OR CMAKE_CXX_COMPILER_ID MATCHES "Clang")
  add_compile_options(-Wall -Wextra -Wpedantic)
endif()


# find dependencies
find_package(ament_cmake REQUIRED)
find_package(rclcpp REQUIRED)
find_package(std_msgs REQUIRED)
find_package(sensor_msgs REQUIRED)
find_package(geometry_msgs REQUIRED)
find_package(nav_msgs REQUIRED)
find_package(tf2 REQUIRED)
find_package(tf2_ros REQUIRED)
find_package(tf2_kdl REQUIRED)
find_package(oxts_msgs REQUIRED)


add_executable(oxts_driver 
               src/driver/oxts_node.cpp 
               src/lib/NComRxC.c 
               src/driver/driver.cpp 
               src/driver/ros_ncom_wrapper.cpp
               src/lib/convert.cpp)

ament_target_dependencies(oxts_driver 
                          rclcpp
                          std_msgs
                          sensor_msgs
                          geometry_msgs
                          nav_msgs
                          tf2
<<<<<<< HEAD
                          tf2_kdl
                          oxts_msgs)
=======
                          tf2_kdl)

>>>>>>> b4f2558d
target_include_directories(oxts_driver PUBLIC
  $<BUILD_INTERFACE:${CMAKE_CURRENT_SOURCE_DIR}/include>
  PRIVATE ${Boost_INCLUDE_DIRS}
  $<INSTALL_INTERFACE:include>)


install(TARGETS oxts_driver
        DESTINATION lib/${PROJECT_NAME})

install(DIRECTORY launch 
        config urdf rviz
        DESTINATION share/${PROJECT_NAME})

if(BUILD_TESTING)
  find_package(ament_lint_auto REQUIRED)
  # the following line skips the linter which checks for copyrights
  # uncomment the line when a copyright and license is not present in all source files
  #set(ament_cmake_copyright_FOUND TRUE)
  # the following line skips cpplint (only works in a git repo)
  # uncomment the line when this package is not in a git repo
  #set(ament_cmake_cpplint_FOUND TRUE)
  ament_lint_auto_find_test_dependencies()
endif()

ament_package()<|MERGE_RESOLUTION|>--- conflicted
+++ resolved
@@ -38,13 +38,8 @@
                           geometry_msgs
                           nav_msgs
                           tf2
-<<<<<<< HEAD
                           tf2_kdl
                           oxts_msgs)
-=======
-                          tf2_kdl)
-
->>>>>>> b4f2558d
 target_include_directories(oxts_driver PUBLIC
   $<BUILD_INTERFACE:${CMAKE_CURRENT_SOURCE_DIR}/include>
   PRIVATE ${Boost_INCLUDE_DIRS}
